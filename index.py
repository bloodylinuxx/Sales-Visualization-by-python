#this is to import python libraries
import pandas as pd
import numpy as np
import matplotlib.pyplot as plt
import seaborn as sns
from matplotlib.ticker import FuncFormatter
from scipy.stats import ttest_ind, f_oneway, chi2_contingency, levene
import warnings
warnings.filterwarnings('ignore')
<<<<<<< HEAD


=======
#start
>>>>>>> b84be725
sns.set_style('whitegrid')
#this is to load data
def load_data(file_path):
    try:
        df = pd.read_excel(file_path)
        print("Data loaded successfully.")
        return df
    except FileNotFoundError:
        print(f"Error: File {file_path} not found.")
        return None
    except Exception as e:
        print(f"Error loading data: {e}")
        return None

def clean_data(df):
    if df is None:
        print("Error: No data to clean.")
        return None
  
    df.rename(columns={'Channel ': 'Channel'}, inplace=True)

    def clean_gender(gender):
        if pd.isna(gender):
            return np.nan
        gender = str(gender).strip().lower()
        if gender in ['women', 'w', 'female']:
            return 'Female'
        elif gender in ['men', 'm', 'male']:
            return 'Male'
        else:
            return np.nan
# clean gender column
    df['Gender'] = df['Gender'].apply(clean_gender)

    # Clean Qty column
    qty_map = {'one': 1, 'two': 2, 'three': 3, 'One': 1, 'Two': 2, 'Three': 3}
    df['Qty'] = df['Qty'].apply(lambda x: qty_map.get(str(x).lower(), x) if isinstance(x, str) else x)
    df['Qty'] = pd.to_numeric(df['Qty'], errors='coerce')

    # Clean Channel column
    df['Channel'] = df['Channel'].str.strip().str.title().replace('', np.nan)

    # Ensure numeric and datetime columns
    df['Age'] = pd.to_numeric(df['Age'], errors='coerce')
    df['Date'] = pd.to_datetime(df['Date'], errors='coerce', unit='D')
    df['Amount'] = pd.to_numeric(df['Amount'], errors='coerce')

    # Create Age Group column
    def get_age_group(age):
        if pd.isna(age):
            return np.nan
        elif 3 <= age <= 18:
            return 'Teenager'
        elif 19 <= age <= 64:
            return 'Adult'
        elif age >= 65:
            return 'Senior'
        else:
            return 'Other'

    df['Age Group'] = df['Age'].apply(get_age_group)

    print("\nDataset Info After Cleaning:")
    df.info()
    return df

def hypothesis_testing(df):
    if df is None or df.empty:
        print("Error: No data for hypothesis testing.")
        return

    print("\n=== Hypothesis Testing ===")

    # Test 1: Difference in Sales Amount Between Genders (T-test)
    print("\nTest 1: Difference in Sales Amount Between Genders")
    female_sales = df[df['Gender'] == 'Female']['Amount'].dropna()
    male_sales = df[df['Gender'] == 'Male']['Amount'].dropna()

    if len(female_sales) > 0 and len(male_sales) > 0:
      
        levene_stat, levene_p = levene(female_sales, male_sales)
        print(f"Levene's Test for Equal Variances: p-value = {levene_p:.4f}")
        equal_var = levene_p > 0.05

        # Perform t-test
        t_stat, p_value = ttest_ind(female_sales, male_sales, equal_var=equal_var)
        print(f"T-test: t-statistic = {t_stat:.4f}, p-value = {p_value:.4f}")
        if p_value < 0.05:
            print("Result: Reject null hypothesis - Significant difference in sales between genders.")
        else:
            print("Result: Fail to reject null hypothesis - No significant difference in sales between genders.")
    else:
        print("Error: Insufficient data for gender sales test.")

    # Test 2: Difference in Sales Across Top Categories (ANOVA)
    print("\nTest 2: Difference in Sales Across Top Categories")
    top_categories = df.groupby('Category')['Amount'].sum().nlargest(3).index
    category_sales = [df[df['Category'] == cat]['Amount'].dropna() for cat in top_categories]

    if all(len(sales) > 0 for sales in category_sales):
        # Check equal variances
        levene_stat_anova, levene_p_anova = levene(*category_sales)
        print(f"Levene's Test for Equal Variances: p-value = {levene_p_anova:.4f}")

        # Perform ANOVA
        f_stat, p_value_anova = f_oneway(*category_sales)
        print(f"ANOVA: F-statistic = {f_stat:.4f}, p-value = {p_value_anova:.4f}")
        if p_value_anova < 0.05:
            print(f"Result: Reject null hypothesis - Significant difference in sales across categories {top_categories.tolist()}.")
        else:
            print(f"Result: Fail to reject null hypothesis - No significant difference in sales across categories {top_categories.tolist()}.")
    else:
        print("Error: Insufficient data for category sales test.")

    # Test 3: Association Between Channel and Order Status (Chi-square)
    print("\nTest 3: Association Between Channel and Order Status")
    contingency_table = pd.crosstab(df['Channel'], df['Status'])
    if not contingency_table.empty:
        chi2_stat, p_value_chi2, dof, expected = chi2_contingency(contingency_table)
        print(f"Chi-square Test: Chi2-statistic = {chi2_stat:.4f}, p-value = {p_value_chi2:.4f}, degrees of freedom = {dof}")
        if (expected < 5).any():
            print("Warning: Some expected counts are less than 5, Chi-square results may be unreliable.")
        if p_value_chi2 < 0.05:
            print("Result: Reject null hypothesis - Significant association between channel and order status.")
        else:
            print("Result: Fail to reject null hypothesis - No significant association between channel and order status.")
    else:
        print("Error: Insufficient data for channel-status test.")

def visualize_data(df):
    if df is None or df.empty:
        print("Error: No data for visualization.")
        return

    # Formatter for K format
    def thousands_formatter(x, pos):
        if x >= 1000:
            return f'{int(x/1000)}K'
        return f'{int(x)}'

    # Objective 1: Total Sales by Ship State (Top 10)
    top_states = df.groupby('ship-state')['Amount'].sum().reset_index().sort_values(by='Amount', ascending=False).head(10)
    plt.figure(figsize=(12, 8))
    sns.barplot(x='ship-state', y='Amount', data=top_states, palette='Blues_d')
    plt.title('Top 10 Ship States by Sales Amount', fontsize=14)
    plt.xlabel('Ship State', fontsize=12)
    plt.ylabel('Total Sales (INR)', fontsize=12)
    plt.xticks(rotation=45, ha='right')
    plt.gca().yaxis.set_major_formatter(FuncFormatter(thousands_formatter))
    plt.tight_layout()
    plt.show()

    # Objective 2: Sales Distribution by Gender
    sales_by_gender = df.groupby('Gender')['Amount'].sum()
    plt.figure(figsize=(8, 8))
    plt.pie(sales_by_gender, labels=sales_by_gender.index, autopct='%1.1f%%', startangle=90, colors=['#ff9999', '#66b3ff'])
    plt.title('Sales Distribution by Gender', fontsize=14)
    plt.tight_layout()
    plt.show()

    # Objective 3: Category-wise Sales Distribution
    sales_by_category = df.groupby('Category')['Amount'].sum().reset_index().sort_values(by='Amount', ascending=False)
    plt.figure(figsize=(10, 6))
    sns.barplot(x='Category', y='Amount', data=sales_by_category, palette='Greens_d')
    plt.title('Sales Distribution by Product Category', fontsize=14)
    plt.xlabel('Category', fontsize=12)
    plt.ylabel('Total Sales (INR)', fontsize=12)
    plt.xticks(rotation=45, ha='right')
    plt.gca().yaxis.set_major_formatter(FuncFormatter(thousands_formatter))
    plt.tight_layout()
    plt.show()

    # Objective 4: Channel-wise Order Volume
    plt.figure(figsize=(10, 6))
    sns.countplot(y='Channel', data=df, order=df['Channel'].value_counts().index, palette='Purples_d')
    plt.title('Order Volume by Sales Channel', fontsize=14)
    plt.xlabel('Number of Orders', fontsize=12)
    plt.ylabel('Channel', fontsize=12)
    plt.tight_layout()
    plt.show()

    # Objective 5: Order Status Breakdown
    status_counts = df['Status'].value_counts()
    plt.figure(figsize=(8, 8))
    plt.pie(status_counts, labels=status_counts.index, autopct='%1.1f%%', startangle=90, colors=sns.color_palette('Set2'))
    plt.title('Order Status Breakdown', fontsize=14)
    plt.tight_layout()
    plt.show()

def main():
    
    file_path = r'E:\Python Project 1\Vrinda Store Data Analysis.xlsx'
    

    df = load_data(file_path)
    
    df = clean_data(df)
    
    hypothesis_testing(df)

    visualize_data(df)
    
    print("\nData cleaning, hypothesis testing, and visualizations completed successfully.")

if __name__ == "__main__":
    main()


<|MERGE_RESOLUTION|>--- conflicted
+++ resolved
@@ -1,223 +1,217 @@
-#this is to import python libraries
-import pandas as pd
-import numpy as np
-import matplotlib.pyplot as plt
-import seaborn as sns
-from matplotlib.ticker import FuncFormatter
-from scipy.stats import ttest_ind, f_oneway, chi2_contingency, levene
-import warnings
-warnings.filterwarnings('ignore')
-<<<<<<< HEAD
-
-
-=======
-#start
->>>>>>> b84be725
-sns.set_style('whitegrid')
-#this is to load data
-def load_data(file_path):
-    try:
-        df = pd.read_excel(file_path)
-        print("Data loaded successfully.")
-        return df
-    except FileNotFoundError:
-        print(f"Error: File {file_path} not found.")
-        return None
-    except Exception as e:
-        print(f"Error loading data: {e}")
-        return None
-
-def clean_data(df):
-    if df is None:
-        print("Error: No data to clean.")
-        return None
-  
-    df.rename(columns={'Channel ': 'Channel'}, inplace=True)
-
-    def clean_gender(gender):
-        if pd.isna(gender):
-            return np.nan
-        gender = str(gender).strip().lower()
-        if gender in ['women', 'w', 'female']:
-            return 'Female'
-        elif gender in ['men', 'm', 'male']:
-            return 'Male'
-        else:
-            return np.nan
-# clean gender column
-    df['Gender'] = df['Gender'].apply(clean_gender)
-
-    # Clean Qty column
-    qty_map = {'one': 1, 'two': 2, 'three': 3, 'One': 1, 'Two': 2, 'Three': 3}
-    df['Qty'] = df['Qty'].apply(lambda x: qty_map.get(str(x).lower(), x) if isinstance(x, str) else x)
-    df['Qty'] = pd.to_numeric(df['Qty'], errors='coerce')
-
-    # Clean Channel column
-    df['Channel'] = df['Channel'].str.strip().str.title().replace('', np.nan)
-
-    # Ensure numeric and datetime columns
-    df['Age'] = pd.to_numeric(df['Age'], errors='coerce')
-    df['Date'] = pd.to_datetime(df['Date'], errors='coerce', unit='D')
-    df['Amount'] = pd.to_numeric(df['Amount'], errors='coerce')
-
-    # Create Age Group column
-    def get_age_group(age):
-        if pd.isna(age):
-            return np.nan
-        elif 3 <= age <= 18:
-            return 'Teenager'
-        elif 19 <= age <= 64:
-            return 'Adult'
-        elif age >= 65:
-            return 'Senior'
-        else:
-            return 'Other'
-
-    df['Age Group'] = df['Age'].apply(get_age_group)
-
-    print("\nDataset Info After Cleaning:")
-    df.info()
-    return df
-
-def hypothesis_testing(df):
-    if df is None or df.empty:
-        print("Error: No data for hypothesis testing.")
-        return
-
-    print("\n=== Hypothesis Testing ===")
-
-    # Test 1: Difference in Sales Amount Between Genders (T-test)
-    print("\nTest 1: Difference in Sales Amount Between Genders")
-    female_sales = df[df['Gender'] == 'Female']['Amount'].dropna()
-    male_sales = df[df['Gender'] == 'Male']['Amount'].dropna()
-
-    if len(female_sales) > 0 and len(male_sales) > 0:
-      
-        levene_stat, levene_p = levene(female_sales, male_sales)
-        print(f"Levene's Test for Equal Variances: p-value = {levene_p:.4f}")
-        equal_var = levene_p > 0.05
-
-        # Perform t-test
-        t_stat, p_value = ttest_ind(female_sales, male_sales, equal_var=equal_var)
-        print(f"T-test: t-statistic = {t_stat:.4f}, p-value = {p_value:.4f}")
-        if p_value < 0.05:
-            print("Result: Reject null hypothesis - Significant difference in sales between genders.")
-        else:
-            print("Result: Fail to reject null hypothesis - No significant difference in sales between genders.")
-    else:
-        print("Error: Insufficient data for gender sales test.")
-
-    # Test 2: Difference in Sales Across Top Categories (ANOVA)
-    print("\nTest 2: Difference in Sales Across Top Categories")
-    top_categories = df.groupby('Category')['Amount'].sum().nlargest(3).index
-    category_sales = [df[df['Category'] == cat]['Amount'].dropna() for cat in top_categories]
-
-    if all(len(sales) > 0 for sales in category_sales):
-        # Check equal variances
-        levene_stat_anova, levene_p_anova = levene(*category_sales)
-        print(f"Levene's Test for Equal Variances: p-value = {levene_p_anova:.4f}")
-
-        # Perform ANOVA
-        f_stat, p_value_anova = f_oneway(*category_sales)
-        print(f"ANOVA: F-statistic = {f_stat:.4f}, p-value = {p_value_anova:.4f}")
-        if p_value_anova < 0.05:
-            print(f"Result: Reject null hypothesis - Significant difference in sales across categories {top_categories.tolist()}.")
-        else:
-            print(f"Result: Fail to reject null hypothesis - No significant difference in sales across categories {top_categories.tolist()}.")
-    else:
-        print("Error: Insufficient data for category sales test.")
-
-    # Test 3: Association Between Channel and Order Status (Chi-square)
-    print("\nTest 3: Association Between Channel and Order Status")
-    contingency_table = pd.crosstab(df['Channel'], df['Status'])
-    if not contingency_table.empty:
-        chi2_stat, p_value_chi2, dof, expected = chi2_contingency(contingency_table)
-        print(f"Chi-square Test: Chi2-statistic = {chi2_stat:.4f}, p-value = {p_value_chi2:.4f}, degrees of freedom = {dof}")
-        if (expected < 5).any():
-            print("Warning: Some expected counts are less than 5, Chi-square results may be unreliable.")
-        if p_value_chi2 < 0.05:
-            print("Result: Reject null hypothesis - Significant association between channel and order status.")
-        else:
-            print("Result: Fail to reject null hypothesis - No significant association between channel and order status.")
-    else:
-        print("Error: Insufficient data for channel-status test.")
-
-def visualize_data(df):
-    if df is None or df.empty:
-        print("Error: No data for visualization.")
-        return
-
-    # Formatter for K format
-    def thousands_formatter(x, pos):
-        if x >= 1000:
-            return f'{int(x/1000)}K'
-        return f'{int(x)}'
-
-    # Objective 1: Total Sales by Ship State (Top 10)
-    top_states = df.groupby('ship-state')['Amount'].sum().reset_index().sort_values(by='Amount', ascending=False).head(10)
-    plt.figure(figsize=(12, 8))
-    sns.barplot(x='ship-state', y='Amount', data=top_states, palette='Blues_d')
-    plt.title('Top 10 Ship States by Sales Amount', fontsize=14)
-    plt.xlabel('Ship State', fontsize=12)
-    plt.ylabel('Total Sales (INR)', fontsize=12)
-    plt.xticks(rotation=45, ha='right')
-    plt.gca().yaxis.set_major_formatter(FuncFormatter(thousands_formatter))
-    plt.tight_layout()
-    plt.show()
-
-    # Objective 2: Sales Distribution by Gender
-    sales_by_gender = df.groupby('Gender')['Amount'].sum()
-    plt.figure(figsize=(8, 8))
-    plt.pie(sales_by_gender, labels=sales_by_gender.index, autopct='%1.1f%%', startangle=90, colors=['#ff9999', '#66b3ff'])
-    plt.title('Sales Distribution by Gender', fontsize=14)
-    plt.tight_layout()
-    plt.show()
-
-    # Objective 3: Category-wise Sales Distribution
-    sales_by_category = df.groupby('Category')['Amount'].sum().reset_index().sort_values(by='Amount', ascending=False)
-    plt.figure(figsize=(10, 6))
-    sns.barplot(x='Category', y='Amount', data=sales_by_category, palette='Greens_d')
-    plt.title('Sales Distribution by Product Category', fontsize=14)
-    plt.xlabel('Category', fontsize=12)
-    plt.ylabel('Total Sales (INR)', fontsize=12)
-    plt.xticks(rotation=45, ha='right')
-    plt.gca().yaxis.set_major_formatter(FuncFormatter(thousands_formatter))
-    plt.tight_layout()
-    plt.show()
-
-    # Objective 4: Channel-wise Order Volume
-    plt.figure(figsize=(10, 6))
-    sns.countplot(y='Channel', data=df, order=df['Channel'].value_counts().index, palette='Purples_d')
-    plt.title('Order Volume by Sales Channel', fontsize=14)
-    plt.xlabel('Number of Orders', fontsize=12)
-    plt.ylabel('Channel', fontsize=12)
-    plt.tight_layout()
-    plt.show()
-
-    # Objective 5: Order Status Breakdown
-    status_counts = df['Status'].value_counts()
-    plt.figure(figsize=(8, 8))
-    plt.pie(status_counts, labels=status_counts.index, autopct='%1.1f%%', startangle=90, colors=sns.color_palette('Set2'))
-    plt.title('Order Status Breakdown', fontsize=14)
-    plt.tight_layout()
-    plt.show()
-
-def main():
-    
-    file_path = r'E:\Python Project 1\Vrinda Store Data Analysis.xlsx'
-    
-
-    df = load_data(file_path)
-    
-    df = clean_data(df)
-    
-    hypothesis_testing(df)
-
-    visualize_data(df)
-    
-    print("\nData cleaning, hypothesis testing, and visualizations completed successfully.")
-
-if __name__ == "__main__":
-    main()
-
-
+import pandas as pd
+import numpy as np
+import matplotlib.pyplot as plt
+import seaborn as sns
+from matplotlib.ticker import FuncFormatter
+from scipy.stats import ttest_ind, f_oneway, chi2_contingency, levene
+import warnings
+warnings.filterwarnings('ignore')
+
+sns.set_style('whitegrid')
+
+def load_data(file_path):
+    try:
+        df = pd.read_excel(file_path)
+        print("Data loaded successfully.")
+        return df
+    except FileNotFoundError:
+        print(f"Error: File {file_path} not found.")
+        return None
+    except Exception as e:
+        print(f"Error loading data: {e}")
+        return None
+
+def clean_data(df):
+    if df is None:
+        print("Error: No data to clean.")
+        return None
+  
+    df.rename(columns={'Channel ': 'Channel'}, inplace=True)
+
+    def clean_gender(gender):
+        if pd.isna(gender):
+            return np.nan
+        gender = str(gender).strip().lower()
+        if gender in ['women', 'w', 'female']:
+            return 'Female'
+        elif gender in ['men', 'm', 'male']:
+            return 'Male'
+        else:
+            return np.nan
+
+    df['Gender'] = df['Gender'].apply(clean_gender)
+
+    # Clean Qty column
+    qty_map = {'one': 1, 'two': 2, 'three': 3, 'One': 1, 'Two': 2, 'Three': 3}
+    df['Qty'] = df['Qty'].apply(lambda x: qty_map.get(str(x).lower(), x) if isinstance(x, str) else x)
+    df['Qty'] = pd.to_numeric(df['Qty'], errors='coerce')
+
+    # Clean Channel column
+    df['Channel'] = df['Channel'].str.strip().str.title().replace('', np.nan)
+
+    # Ensure numeric and datetime columns
+    df['Age'] = pd.to_numeric(df['Age'], errors='coerce')
+    df['Date'] = pd.to_datetime(df['Date'], errors='coerce', unit='D')
+    df['Amount'] = pd.to_numeric(df['Amount'], errors='coerce')
+
+    # Create Age Group column
+    def get_age_group(age):
+        if pd.isna(age):
+            return np.nan
+        elif 3 <= age <= 18:
+            return 'Teenager'
+        elif 19 <= age <= 64:
+            return 'Adult'
+        elif age >= 65:
+            return 'Senior'
+        else:
+            return 'Other'
+
+    df['Age Group'] = df['Age'].apply(get_age_group)
+
+    print("\nDataset Info After Cleaning:")
+    df.info()
+    return df
+
+def hypothesis_testing(df):
+    if df is None or df.empty:
+        print("Error: No data for hypothesis testing.")
+        return
+
+    print("\n=== Hypothesis Testing ===")
+
+    # Test 1: Difference in Sales Amount Between Genders (T-test)
+    print("\nTest 1: Difference in Sales Amount Between Genders")
+    female_sales = df[df['Gender'] == 'Female']['Amount'].dropna()
+    male_sales = df[df['Gender'] == 'Male']['Amount'].dropna()
+
+    if len(female_sales) > 0 and len(male_sales) > 0:
+      
+        levene_stat, levene_p = levene(female_sales, male_sales)
+        print(f"Levene's Test for Equal Variances: p-value = {levene_p:.4f}")
+        equal_var = levene_p > 0.05
+
+        # Perform t-test
+        t_stat, p_value = ttest_ind(female_sales, male_sales, equal_var=equal_var)
+        print(f"T-test: t-statistic = {t_stat:.4f}, p-value = {p_value:.4f}")
+        if p_value < 0.05:
+            print("Result: Reject null hypothesis - Significant difference in sales between genders.")
+        else:
+            print("Result: Fail to reject null hypothesis - No significant difference in sales between genders.")
+    else:
+        print("Error: Insufficient data for gender sales test.")
+
+    # Test 2: Difference in Sales Across Top Categories (ANOVA)
+    print("\nTest 2: Difference in Sales Across Top Categories")
+    top_categories = df.groupby('Category')['Amount'].sum().nlargest(3).index
+    category_sales = [df[df['Category'] == cat]['Amount'].dropna() for cat in top_categories]
+
+    if all(len(sales) > 0 for sales in category_sales):
+        # Check equal variances
+        levene_stat_anova, levene_p_anova = levene(*category_sales)
+        print(f"Levene's Test for Equal Variances: p-value = {levene_p_anova:.4f}")
+
+        # Perform ANOVA
+        f_stat, p_value_anova = f_oneway(*category_sales)
+        print(f"ANOVA: F-statistic = {f_stat:.4f}, p-value = {p_value_anova:.4f}")
+        if p_value_anova < 0.05:
+            print(f"Result: Reject null hypothesis - Significant difference in sales across categories {top_categories.tolist()}.")
+        else:
+            print(f"Result: Fail to reject null hypothesis - No significant difference in sales across categories {top_categories.tolist()}.")
+    else:
+        print("Error: Insufficient data for category sales test.")
+
+    # Test 3: Association Between Channel and Order Status (Chi-square)
+    print("\nTest 3: Association Between Channel and Order Status")
+    contingency_table = pd.crosstab(df['Channel'], df['Status'])
+    if not contingency_table.empty:
+        chi2_stat, p_value_chi2, dof, expected = chi2_contingency(contingency_table)
+        print(f"Chi-square Test: Chi2-statistic = {chi2_stat:.4f}, p-value = {p_value_chi2:.4f}, degrees of freedom = {dof}")
+        if (expected < 5).any():
+            print("Warning: Some expected counts are less than 5, Chi-square results may be unreliable.")
+        if p_value_chi2 < 0.05:
+            print("Result: Reject null hypothesis - Significant association between channel and order status.")
+        else:
+            print("Result: Fail to reject null hypothesis - No significant association between channel and order status.")
+    else:
+        print("Error: Insufficient data for channel-status test.")
+
+def visualize_data(df):
+    if df is None or df.empty:
+        print("Error: No data for visualization.")
+        return
+
+    # Formatter for K format
+    def thousands_formatter(x, pos):
+        if x >= 1000:
+            return f'{int(x/1000)}K'
+        return f'{int(x)}'
+
+    # Objective 1: Total Sales by Ship State (Top 10)
+    top_states = df.groupby('ship-state')['Amount'].sum().reset_index().sort_values(by='Amount', ascending=False).head(10)
+    plt.figure(figsize=(12, 8))
+    sns.barplot(x='ship-state', y='Amount', data=top_states, palette='Blues_d')
+    plt.title('Top 10 Ship States by Sales Amount', fontsize=14)
+    plt.xlabel('Ship State', fontsize=12)
+    plt.ylabel('Total Sales (INR)', fontsize=12)
+    plt.xticks(rotation=45, ha='right')
+    plt.gca().yaxis.set_major_formatter(FuncFormatter(thousands_formatter))
+    plt.tight_layout()
+    plt.show()
+
+    # Objective 2: Sales Distribution by Gender
+    sales_by_gender = df.groupby('Gender')['Amount'].sum()
+    plt.figure(figsize=(8, 8))
+    plt.pie(sales_by_gender, labels=sales_by_gender.index, autopct='%1.1f%%', startangle=90, colors=['#ff9999', '#66b3ff'])
+    plt.title('Sales Distribution by Gender', fontsize=14)
+    plt.tight_layout()
+    plt.show()
+
+    # Objective 3: Category-wise Sales Distribution
+    sales_by_category = df.groupby('Category')['Amount'].sum().reset_index().sort_values(by='Amount', ascending=False)
+    plt.figure(figsize=(10, 6))
+    sns.barplot(x='Category', y='Amount', data=sales_by_category, palette='Greens_d')
+    plt.title('Sales Distribution by Product Category', fontsize=14)
+    plt.xlabel('Category', fontsize=12)
+    plt.ylabel('Total Sales (INR)', fontsize=12)
+    plt.xticks(rotation=45, ha='right')
+    plt.gca().yaxis.set_major_formatter(FuncFormatter(thousands_formatter))
+    plt.tight_layout()
+    plt.show()
+
+    # Objective 4: Channel-wise Order Volume
+    plt.figure(figsize=(10, 6))
+    sns.countplot(y='Channel', data=df, order=df['Channel'].value_counts().index, palette='Purples_d')
+    plt.title('Order Volume by Sales Channel', fontsize=14)
+    plt.xlabel('Number of Orders', fontsize=12)
+    plt.ylabel('Channel', fontsize=12)
+    plt.tight_layout()
+    plt.show()
+
+    # Objective 5: Order Status Breakdown
+    status_counts = df['Status'].value_counts()
+    plt.figure(figsize=(8, 8))
+    plt.pie(status_counts, labels=status_counts.index, autopct='%1.1f%%', startangle=90, colors=sns.color_palette('Set2'))
+    plt.title('Order Status Breakdown', fontsize=14)
+    plt.tight_layout()
+    plt.show()
+
+def main():
+    
+    file_path = r'E:\Python Project 1\Vrinda Store Data Analysis.xlsx'
+    
+
+    df = load_data(file_path)
+    
+    df = clean_data(df)
+    
+    hypothesis_testing(df)
+
+    visualize_data(df)
+    
+    print("\nData cleaning, hypothesis testing, and visualizations completed successfully.")
+
+if __name__ == "__main__":
+    main()
+
+